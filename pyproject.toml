--- conflicted
+++ resolved
@@ -4,7 +4,6 @@
 
 [project]
 name = "lspattern"
-<<<<<<< HEAD
 version = "0.0.1"
 description = "MBQC lattice-surgery compiler experiments (RHG blocks/pipes)"
 readme = "README.md"
@@ -12,7 +11,7 @@
 authors = [
   { name = "Internal", email = "devnull@example.com" }
 ]
-dependencies = []
+dynamic = ["dependencies", "optional-dependencies"]
 
 [tool.setuptools]
 packages = [
@@ -21,29 +20,16 @@
   "tqec",
 ]
 
+[tool.setuptools.dynamic]
+dependencies = { file = ["requirements.txt"] }
+
+[tool.setuptools.dynamic.optional-dependencies]
+dev = { file = ["requirements-dev.txt"] }
+
 [tool.setuptools.package-dir]
 lspattern = "lspattern"
 graphix_zx = "src/graphix-zx/graphix_zx"
 tqec = "src/tqec/src/tqec"
-=======
-version = "0.1.0"
-requires-python = ">=3.9, <3.14"
-dependencies = [
-    "numpy>=1.22,<3",
-    "matplotlib",
-    "stim",
-    "pymatching",
-    "sinter",
-    "ortools>=9,<10",
-    "typing_extensions",
-    "graphix-zx @ git+https://github.com/TeamGraphix/graphix-zx.git@67-compiler-from-pattern-to-stim-circuit",
-]
-optional-dependencies.dev = [
-    "ruff",
-    "mypy",
-    "pyright",
-    "pytest",
-]
 
 [tool.ruff]
 target-version = "py313"
@@ -128,5 +114,4 @@
 reportUnknownLambdaType = "information"
 reportUnknownMemberType = "information"
 reportUnknownParameterType = "information"
-reportUnknownVariableType = "information"
->>>>>>> 96ccf2ca
+reportUnknownVariableType = "information"