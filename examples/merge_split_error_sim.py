"""Merge and Split error rate simulation with noise probability sweep."""

import os
from typing import TYPE_CHECKING

import matplotlib.pyplot as plt
import sinter
import stim
from graphix_zx.scheduler import Scheduler
from graphix_zx.stim_compiler import stim_compile

if TYPE_CHECKING:
    from lspattern.canvas import CompiledRHGCanvas

from lspattern.blocks.cubes.initialize import InitZeroCubeThinLayerSkeleton
from lspattern.blocks.cubes.measure import MeasureZSkeleton
from lspattern.blocks.cubes.memory import MemoryCubeSkeleton
from lspattern.blocks.pipes.initialize import InitPlusPipeSkeleton
from lspattern.blocks.pipes.measure import MeasureXPipeSkeleton, MeasureZPipeSkeleton
from lspattern.canvas import RHGCanvasSkeleton
from lspattern.compile import compile_canvas
from lspattern.consts import BoundarySide, EdgeSpecValue
from lspattern.mytype import PatchCoordGlobal3D


def _create_merge_split_skeleton(d: int) -> RHGCanvasSkeleton:
    """Create RHG canvas skeleton for merge and split operation."""
    canvass = RHGCanvasSkeleton("Merge and Split")

<<<<<<< HEAD
    edgespec: dict[str, Literal["X", "Z", "O"]] = {
        "LEFT": "X",
        "RIGHT": "X",
        "TOP": "Z",
        "BOTTOM": "Z",
    }
    edgespec1: dict[str, Literal["X", "Z", "O"]] = {
        "LEFT": "X",
        "RIGHT": "O",
        "TOP": "Z",
        "BOTTOM": "Z",
    }
    edgespec2: dict[str, Literal["X", "Z", "O"]] = {
        "LEFT": "O",
        "RIGHT": "X",
        "TOP": "Z",
        "BOTTOM": "Z",
    }
    edgespec_trimmed: dict[str, Literal["X", "Z", "O"]] = {
        "LEFT": "O",
        "RIGHT": "O",
        "TOP": "Z",
        "BOTTOM": "Z",
    }
    edgespec_measure_trimmed: dict[str, Literal["X", "Z", "O"]] = {
        "LEFT": "O",
        "RIGHT": "O",
        "TOP": "O",
        "BOTTOM": "O",
    }
=======
    edgespec: dict[BoundarySide, EdgeSpecValue] = {BoundarySide.LEFT: EdgeSpecValue.Z, BoundarySide.RIGHT: EdgeSpecValue.Z, BoundarySide.TOP: EdgeSpecValue.X, BoundarySide.BOTTOM: EdgeSpecValue.X}
    edgespec1: dict[BoundarySide, EdgeSpecValue] = {BoundarySide.LEFT: EdgeSpecValue.Z, BoundarySide.RIGHT: EdgeSpecValue.O, BoundarySide.TOP: EdgeSpecValue.X, BoundarySide.BOTTOM: EdgeSpecValue.X}
    edgespec2: dict[BoundarySide, EdgeSpecValue] = {BoundarySide.LEFT: EdgeSpecValue.O, BoundarySide.RIGHT: EdgeSpecValue.Z, BoundarySide.TOP: EdgeSpecValue.X, BoundarySide.BOTTOM: EdgeSpecValue.X}
    edgespec_trimmed: dict[BoundarySide, EdgeSpecValue] = {BoundarySide.LEFT: EdgeSpecValue.O, BoundarySide.RIGHT: EdgeSpecValue.O, BoundarySide.TOP: EdgeSpecValue.X, BoundarySide.BOTTOM: EdgeSpecValue.X}
    edgespec_measure_trimmed: dict[BoundarySide, EdgeSpecValue] = {BoundarySide.LEFT: EdgeSpecValue.O, BoundarySide.RIGHT: EdgeSpecValue.O, BoundarySide.TOP: EdgeSpecValue.O, BoundarySide.BOTTOM: EdgeSpecValue.O}
>>>>>>> 810b6b75

    blocks = [
        (
            PatchCoordGlobal3D((0, 0, 0)),
            InitZeroCubeThinLayerSkeleton(d=d, edgespec=edgespec),
        ),
        (
            PatchCoordGlobal3D((1, 0, 0)),
            InitZeroCubeThinLayerSkeleton(d=d, edgespec=edgespec),
        ),
        (
            PatchCoordGlobal3D((0, 0, 1)),
            MemoryCubeSkeleton(d=d, edgespec=edgespec),
        ),
        (
            PatchCoordGlobal3D((1, 0, 1)),
            MemoryCubeSkeleton(d=d, edgespec=edgespec),
        ),
        (
            PatchCoordGlobal3D((0, 0, 2)),
            MemoryCubeSkeleton(d=d, edgespec=edgespec1),
        ),
        (
            PatchCoordGlobal3D((1, 0, 2)),
            MemoryCubeSkeleton(d=d, edgespec=edgespec2),
        ),
        (
            PatchCoordGlobal3D((0, 0, 3)),
            MemoryCubeSkeleton(d=d, edgespec=edgespec),
        ),
        (
            PatchCoordGlobal3D((1, 0, 3)),
            MemoryCubeSkeleton(d=d, edgespec=edgespec),
        ),
        (
            PatchCoordGlobal3D((0, 0, 4)),
            MeasureZSkeleton(d=d, edgespec=edgespec),
        ),
        (
            PatchCoordGlobal3D((1, 0, 4)),
            MeasureZSkeleton(d=d, edgespec=edgespec),
        ),
    ]
    pipes = [
        (
            PatchCoordGlobal3D((0, 0, 2)),
            PatchCoordGlobal3D((1, 0, 2)),
            InitPlusPipeSkeleton(d=d, edgespec=edgespec_trimmed),
        ),
        (
            PatchCoordGlobal3D((0, 0, 3)),
            PatchCoordGlobal3D((1, 0, 3)),
            MeasureXPipeSkeleton(d=d, edgespec=edgespec_measure_trimmed),
        ),
    ]

    for block in blocks:
        canvass.add_cube(*block)
    for pipe in pipes:
        canvass.add_pipe(*pipe)

    return canvass


def _setup_scheduler(
    compiled_canvas: "CompiledRHGCanvas",
) -> tuple[Scheduler, dict[int, set[int]]]:
    """Set up scheduler with timing information."""
    if compiled_canvas.global_graph is None:
        raise ValueError("Global graph is None")

    xflow = {}
    for src, dsts in compiled_canvas.flow.flow.items():
        xflow[int(src)] = {int(dst) for dst in dsts}

    scheduler = Scheduler(compiled_canvas.global_graph, xflow=xflow)
    compact_schedule = compiled_canvas.schedule.compact()

    prep_time = {}
    meas_time = {}

    if compiled_canvas.global_graph is not None:
        input_nodes = set(compiled_canvas.global_graph.input_node_indices.keys())
        for node in compiled_canvas.global_graph.physical_nodes:
            if node not in input_nodes:
                prep_time[node] = 0

        output_indices = compiled_canvas.global_graph.output_node_indices or {}
        output_nodes = set(output_indices.keys())
        for node in compiled_canvas.global_graph.physical_nodes:
            if node not in output_nodes:
                meas_time[node] = 1
                for time_slot, nodes in compact_schedule.schedule.items():
                    if node in nodes:
                        meas_time[node] = time_slot + 1
                        break

    scheduler.manual_schedule(prepare_time=prep_time, measure_time=meas_time)
    return scheduler, xflow


def create_circuit(d: int, noise: float) -> stim.Circuit:
    """Create merge and split circuit with specified parameters.

    Parameters
    ----------
    d : int
        Distance parameter
    noise : float
        Noise probability

    Returns
    -------
    stim.Circuit
        The compiled merge and split circuit.
    """
    skeleton = _create_merge_split_skeleton(d)
    canvas = skeleton.to_canvas()
    compiled_canvas = canvas.compile()

    scheduler, xflow = _setup_scheduler(compiled_canvas)

    if compiled_canvas.global_graph is None:
        raise ValueError("Global graph is None")

    x_parity: list[set[int]] = []
    for group_dict in compiled_canvas.parity.checks.values():
        for group in group_dict.values():
            x_parity.append({int(node) for node in group})

    pattern = compile_canvas(
        compiled_canvas.global_graph,
        xflow=xflow,
        x_parity=x_parity,
        z_parity=[],
        scheduler=scheduler,
    )

    # Set logical observables - use the first output patch only
    cout_portmap = compiled_canvas.cout_portset
    coord2logical_group = {
        0: {PatchCoordGlobal3D((0, 0, 4))},  # First output patch
    }
    logical_observables = {}
    for i, group in coord2logical_group.items():
        nodes = []
        for coord in group:
            if coord in cout_portmap:
                nodes.extend(cout_portmap[coord])
        logical_observables[i] = set(nodes)

    stim_str = stim_compile(
        pattern,
        logical_observables,
        after_clifford_depolarization=0,
        before_measure_flip_probability=noise,
    )
    return stim.Circuit(stim_str)


if __name__ == "__main__":
    # Create tasks for different distances and noise levels
    merge_split_tasks = [
        sinter.Task(
            circuit=create_circuit(d, noise),
            json_metadata={"d": d, "r": 1, "p": noise, "circuit_type": "merge_split"},
        )
        for d in [3, 5, 7]
        for noise in [1e-4, 1e-3, 5e-3, 7e-3, 1e-2, 5e-2, 2e-2, 1e-1]
    ]

    # Collect statistics
    collected_stats: list[sinter.TaskStats] = sinter.collect(
        num_workers=os.cpu_count() or 1,
        tasks=merge_split_tasks,
        decoders=["pymatching"],
        max_shots=1_000_000,
        max_errors=5_000,
        print_progress=True,
    )

    # Plot the results
    fig, ax = plt.subplots(1, 1)
    sinter.plot_error_rate(
        ax=ax,
        stats=collected_stats,
        x_func=lambda stat: stat.json_metadata["p"],
        group_func=lambda stat: f"d={stat.json_metadata['d']}",
        failure_units_per_shot_func=lambda stat: stat.json_metadata["r"],
    )

    ax.loglog()
    ax.set_title("Merge and Split Error Rates per Round under Circuit Noise")
    ax.set_xlabel("Physical Error Rate")
    ax.set_ylabel("Logical Error Rate per Round")
    ax.grid(which="major")
    ax.grid(which="minor")
    ax.legend()
    fig.set_dpi(120)
    fig.savefig("figures/merge_split_error_sim.png", bbox_inches="tight")
    plt.show()<|MERGE_RESOLUTION|>--- conflicted
+++ resolved
@@ -27,44 +27,11 @@
     """Create RHG canvas skeleton for merge and split operation."""
     canvass = RHGCanvasSkeleton("Merge and Split")
 
-<<<<<<< HEAD
-    edgespec: dict[str, Literal["X", "Z", "O"]] = {
-        "LEFT": "X",
-        "RIGHT": "X",
-        "TOP": "Z",
-        "BOTTOM": "Z",
-    }
-    edgespec1: dict[str, Literal["X", "Z", "O"]] = {
-        "LEFT": "X",
-        "RIGHT": "O",
-        "TOP": "Z",
-        "BOTTOM": "Z",
-    }
-    edgespec2: dict[str, Literal["X", "Z", "O"]] = {
-        "LEFT": "O",
-        "RIGHT": "X",
-        "TOP": "Z",
-        "BOTTOM": "Z",
-    }
-    edgespec_trimmed: dict[str, Literal["X", "Z", "O"]] = {
-        "LEFT": "O",
-        "RIGHT": "O",
-        "TOP": "Z",
-        "BOTTOM": "Z",
-    }
-    edgespec_measure_trimmed: dict[str, Literal["X", "Z", "O"]] = {
-        "LEFT": "O",
-        "RIGHT": "O",
-        "TOP": "O",
-        "BOTTOM": "O",
-    }
-=======
-    edgespec: dict[BoundarySide, EdgeSpecValue] = {BoundarySide.LEFT: EdgeSpecValue.Z, BoundarySide.RIGHT: EdgeSpecValue.Z, BoundarySide.TOP: EdgeSpecValue.X, BoundarySide.BOTTOM: EdgeSpecValue.X}
-    edgespec1: dict[BoundarySide, EdgeSpecValue] = {BoundarySide.LEFT: EdgeSpecValue.Z, BoundarySide.RIGHT: EdgeSpecValue.O, BoundarySide.TOP: EdgeSpecValue.X, BoundarySide.BOTTOM: EdgeSpecValue.X}
-    edgespec2: dict[BoundarySide, EdgeSpecValue] = {BoundarySide.LEFT: EdgeSpecValue.O, BoundarySide.RIGHT: EdgeSpecValue.Z, BoundarySide.TOP: EdgeSpecValue.X, BoundarySide.BOTTOM: EdgeSpecValue.X}
-    edgespec_trimmed: dict[BoundarySide, EdgeSpecValue] = {BoundarySide.LEFT: EdgeSpecValue.O, BoundarySide.RIGHT: EdgeSpecValue.O, BoundarySide.TOP: EdgeSpecValue.X, BoundarySide.BOTTOM: EdgeSpecValue.X}
+    edgespec: dict[BoundarySide, EdgeSpecValue] = {BoundarySide.LEFT: EdgeSpecValue.X, BoundarySide.RIGHT: EdgeSpecValue.X, BoundarySide.TOP: EdgeSpecValue.Z, BoundarySide.BOTTOM: EdgeSpecValue.Z}
+    edgespec1: dict[BoundarySide, EdgeSpecValue] = {BoundarySide.LEFT: EdgeSpecValue.X, BoundarySide.RIGHT: EdgeSpecValue.O, BoundarySide.TOP: EdgeSpecValue.Z, BoundarySide.BOTTOM: EdgeSpecValue.Z}
+    edgespec2: dict[BoundarySide, EdgeSpecValue] = {BoundarySide.LEFT: EdgeSpecValue.O, BoundarySide.RIGHT: EdgeSpecValue.X, BoundarySide.TOP: EdgeSpecValue.Z, BoundarySide.BOTTOM: EdgeSpecValue.Z}
+    edgespec_trimmed: dict[BoundarySide, EdgeSpecValue] = {BoundarySide.LEFT: EdgeSpecValue.O, BoundarySide.RIGHT: EdgeSpecValue.O, BoundarySide.TOP: EdgeSpecValue.Z, BoundarySide.BOTTOM: EdgeSpecValue.Z}
     edgespec_measure_trimmed: dict[BoundarySide, EdgeSpecValue] = {BoundarySide.LEFT: EdgeSpecValue.O, BoundarySide.RIGHT: EdgeSpecValue.O, BoundarySide.TOP: EdgeSpecValue.O, BoundarySide.BOTTOM: EdgeSpecValue.O}
->>>>>>> 810b6b75
 
     blocks = [
         (
