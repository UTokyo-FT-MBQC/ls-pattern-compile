#!/usr/bin/env python3
"""New-API demo: RHG memory experiment (InitPlus -> Memory -> MeasureX).

<<<<<<< HEAD
This example builds a single-logical memory line using the current codebase structure
with RHGCanvas, TemporalLayer composition, and compilation.
=======
This example builds a single-logical memory line by stacking blocks on a growing canvas.

Usage:
  python examples/rhg_memory.py
>>>>>>> 3681a537
"""

# %%
import pathlib

import pymatching
import stim
from graphix_zx.stim_compiler import stim_compile
from graphix_zx.pattern import Pattern, print_pattern
from lspattern.canvas import RHGCanvas
from lspattern.blocks import InitPlus, Memory, MeasureX
from lspattern.visualize import visualize_canvas

<<<<<<< HEAD
from lspattern.blocks.cubes.initialize import InitPlusCubeSkeleton
from lspattern.blocks.pipes.memory import MemoryPipeSkeleton
from lspattern.canvas import RHGCanvasSkeleton
from lspattern.compile import compile_canvas
from lspattern.mytype import PatchCoordGlobal3D
from lspattern.visualizers import visualize_compiled_canvas_plotly

# %%
# Demo 1: Create simple RHG memory canvas (InitPlus -> Memory)
d = 3

skeleton = RHGCanvasSkeleton(name="Simple RHG Memory Canvas")

# Add InitPlus cube at position (0,0,0)
edgespec = {"TOP": "X", "BOTTOM": "X", "LEFT": "Z", "RIGHT": "Z"}
init_skeleton = InitPlusCubeSkeleton(d=d, edgespec=edgespec)
skeleton.add_cube(PatchCoordGlobal3D((0, 0, 0)), init_skeleton)

# Add memory pipe from (0,0,0) to (0,0,1) - temporal connection
memory_skeleton = MemoryPipeSkeleton(d=d, edgespec=edgespec)
skeleton.add_pipe(PatchCoordGlobal3D((0, 0, 0)), PatchCoordGlobal3D((0, 0, 1)), memory_skeleton)

simple_canvas = skeleton.to_canvas()
print(f"Created simple canvas with {len(simple_canvas.cubes_)} cubes and {len(simple_canvas.pipes_)} pipes")

# %%
# Demo 2: Visualize the simple canvas
compiled_simple = simple_canvas.compile()

fig = visualize_compiled_canvas_plotly(compiled_simple, width=800, height=600)
fig.update_layout(title="Simple RHG Memory Canvas")
pathlib.Path("figures").mkdir(exist_ok=True)
fig.write_html("figures/simple_rhg_lattice_plotly.html")
fig.show()
print("Plotly visualization completed and saved to figures/simple_rhg_lattice_plotly.html")

# %%
# Demo 3: Create extended memory canvas with multiple rounds
d = 5
r = 5  # number of memory rounds

skeleton = RHGCanvasSkeleton(name="Extended RHG Memory Canvas")

# Define edge specification
edgespec = {"TOP": "X", "BOTTOM": "X", "LEFT": "Z", "RIGHT": "Z"}

# Add InitPlus cube at the beginning
init_skeleton = InitPlusCubeSkeleton(d=d, edgespec=edgespec)
skeleton.add_cube(PatchCoordGlobal3D((0, 0, 0)), init_skeleton)

# Add memory rounds
for i in range(r):
    z_current = i
    z_next = i + 1

    memory_skeleton = MemoryPipeSkeleton(d=d, edgespec=edgespec)
    skeleton.add_pipe(PatchCoordGlobal3D((0, 0, z_current)), PatchCoordGlobal3D((0, 0, z_next)), memory_skeleton)

extended_canvas = skeleton.to_canvas()
print(f"Created extended canvas with {len(extended_canvas.cubes_)} cubes and {len(extended_canvas.pipes_)} pipes")
=======
# %%
d = 2
r = 1

canvas = RHGCanvas()
canvas.append(InitPlus(logical=0, dx=d, dy=d))
visualize_canvas(
    canvas,
    show=True,
)

# %%
canvas = RHGCanvas()
canvas.append(InitPlus(logical=0, dx=d, dy=d))
canvas.append(Memory(logical=0, rounds=r))
visualize_canvas(
    canvas,
    save_path="figures/rhg_lattice.png",
    show=True,
)

# %%
canvas = RHGCanvas()
canvas.append(InitPlus(logical=0, dx=d, dy=d))
canvas.append(Memory(logical=0, rounds=r))
canvas.append(Memory(logical=0, rounds=r))
canvas.append(MeasureX(logical=0))
visualize_canvas(
    canvas,
    save_path="figures/rhg_lattice.png",
    show=True,
)

# %%
d = 5
r = 5

canvas = RHGCanvas()
canvas.append(InitPlus(logical=0, dx=d, dy=d))
canvas.append(Memory(logical=0, rounds=r))
canvas.append(Memory(logical=0, rounds=r))
canvas.append(MeasureX(logical=0))

for group in canvas.schedule_accum.measure_groups:
    print(f"group: {group}")

logical = set(i for i in range(d))
print(f"logical X: {logical}")
logical_observables = {0: logical}

# %%
pattern = canvas.compile()
print_pattern(pattern)

# %%
stim_str = stim_compile(
    pattern,
    logical_observables,
    after_clifford_depolarization=0,
    before_measure_flip_probability=0,
)
print(stim_str)
>>>>>>> 3681a537

# %%
# Demo 4: Compile and visualize the extended canvas
compiled_canvas = extended_canvas.compile()

print(f"Compiled canvas has {len(compiled_canvas.layers)} temporal layers")
print(f"Global graph has {getattr(compiled_canvas.global_graph, 'num_qubits', 'unknown')} qubits")

print(f"Schedule has {len(compiled_canvas.schedule.schedule)} time slots")
for t, nodes in compiled_canvas.schedule.schedule.items():
    print(f"Time {t}: {len(nodes)} nodes")

<<<<<<< HEAD
fig = visualize_compiled_canvas_plotly(compiled_canvas, width=800, height=600)
fig.update_layout(title=f"Extended RHG Memory Canvas (d={d}, r={r})")
pathlib.Path("figures").mkdir(exist_ok=True)
fig.write_html("figures/extended_rhg_lattice_plotly.html")
fig.show()
print("Extended canvas plotly visualization completed and saved to figures/extended_rhg_lattice_plotly.html")


# %%
# Demo 5: Generate pattern from compiled canvas
xflow = {}
for src, dsts in compiled_canvas.flow.xflow.items():
    xflow[int(src)] = {int(dst) for dst in dsts}

pattern = compile_canvas(
    compiled_canvas.global_graph,
    xflow=xflow,
    x_parity=[{int(node) for node in group} for group in compiled_canvas.parity.x_checks],
    z_parity=[{int(node) for node in group} for group in compiled_canvas.parity.z_checks],
)
print("Pattern compilation successful")
print_pattern(pattern)

logical = set(range(d))
print(f"Logical X: {logical}")
logical_observables = {0: logical}

# %%
# Demo 6: Circuit creation
def create_circuit(pattern, noise):
    print(f"Using logical observables: {logical_observables}")
=======
def create_circuit(pattern: Pattern, noise: float) -> stim.Circuit:
    logical_observables = {0: {i for i in range(d)}}
>>>>>>> 3681a537
    stim_str = stim_compile(
        pattern,
        logical_observables,
        after_clifford_depolarization=noise,
        before_measure_flip_probability=noise,
    )
    return stim.Circuit(stim_str)

noise = 0.001
circuit = create_circuit(pattern, noise)
print(f"num_qubits: {circuit.num_qubits}")

# %%
# Demo 7: Error correction simulation
dem = circuit.detector_error_model(decompose_errors=True)
print(dem)

matching = pymatching.Matching.from_detector_error_model(dem)
print(matching)

err = dem.shortest_graphlike_error(ignore_ungraphlike_errors=False)
print(len(err))
print(err)

# %%
# Demo 8: Visualization export
svg = dem.diagram(type="match-graph-svg")
pathlib.Path("figures").mkdir(exist_ok=True)
pathlib.Path("figures/rhg_memory_dem.svg").write_text(str(svg), encoding="utf-8")
print("SVG diagram saved to figures/rhg_memory_dem.svg")

# %%<|MERGE_RESOLUTION|>--- conflicted
+++ resolved
@@ -1,15 +1,8 @@
 #!/usr/bin/env python3
 """New-API demo: RHG memory experiment (InitPlus -> Memory -> MeasureX).
 
-<<<<<<< HEAD
 This example builds a single-logical memory line using the current codebase structure
 with RHGCanvas, TemporalLayer composition, and compilation.
-=======
-This example builds a single-logical memory line by stacking blocks on a growing canvas.
-
-Usage:
-  python examples/rhg_memory.py
->>>>>>> 3681a537
 """
 
 # %%
@@ -18,12 +11,8 @@
 import pymatching
 import stim
 from graphix_zx.stim_compiler import stim_compile
-from graphix_zx.pattern import Pattern, print_pattern
-from lspattern.canvas import RHGCanvas
-from lspattern.blocks import InitPlus, Memory, MeasureX
-from lspattern.visualize import visualize_canvas
+from graphix_zx.pattern import print_pattern
 
-<<<<<<< HEAD
 from lspattern.blocks.cubes.initialize import InitPlusCubeSkeleton
 from lspattern.blocks.pipes.memory import MemoryPipeSkeleton
 from lspattern.canvas import RHGCanvasSkeleton
@@ -84,70 +73,6 @@
 
 extended_canvas = skeleton.to_canvas()
 print(f"Created extended canvas with {len(extended_canvas.cubes_)} cubes and {len(extended_canvas.pipes_)} pipes")
-=======
-# %%
-d = 2
-r = 1
-
-canvas = RHGCanvas()
-canvas.append(InitPlus(logical=0, dx=d, dy=d))
-visualize_canvas(
-    canvas,
-    show=True,
-)
-
-# %%
-canvas = RHGCanvas()
-canvas.append(InitPlus(logical=0, dx=d, dy=d))
-canvas.append(Memory(logical=0, rounds=r))
-visualize_canvas(
-    canvas,
-    save_path="figures/rhg_lattice.png",
-    show=True,
-)
-
-# %%
-canvas = RHGCanvas()
-canvas.append(InitPlus(logical=0, dx=d, dy=d))
-canvas.append(Memory(logical=0, rounds=r))
-canvas.append(Memory(logical=0, rounds=r))
-canvas.append(MeasureX(logical=0))
-visualize_canvas(
-    canvas,
-    save_path="figures/rhg_lattice.png",
-    show=True,
-)
-
-# %%
-d = 5
-r = 5
-
-canvas = RHGCanvas()
-canvas.append(InitPlus(logical=0, dx=d, dy=d))
-canvas.append(Memory(logical=0, rounds=r))
-canvas.append(Memory(logical=0, rounds=r))
-canvas.append(MeasureX(logical=0))
-
-for group in canvas.schedule_accum.measure_groups:
-    print(f"group: {group}")
-
-logical = set(i for i in range(d))
-print(f"logical X: {logical}")
-logical_observables = {0: logical}
-
-# %%
-pattern = canvas.compile()
-print_pattern(pattern)
-
-# %%
-stim_str = stim_compile(
-    pattern,
-    logical_observables,
-    after_clifford_depolarization=0,
-    before_measure_flip_probability=0,
-)
-print(stim_str)
->>>>>>> 3681a537
 
 # %%
 # Demo 4: Compile and visualize the extended canvas
@@ -160,7 +85,6 @@
 for t, nodes in compiled_canvas.schedule.schedule.items():
     print(f"Time {t}: {len(nodes)} nodes")
 
-<<<<<<< HEAD
 fig = visualize_compiled_canvas_plotly(compiled_canvas, width=800, height=600)
 fig.update_layout(title=f"Extended RHG Memory Canvas (d={d}, r={r})")
 pathlib.Path("figures").mkdir(exist_ok=True)
@@ -192,10 +116,6 @@
 # Demo 6: Circuit creation
 def create_circuit(pattern, noise):
     print(f"Using logical observables: {logical_observables}")
-=======
-def create_circuit(pattern: Pattern, noise: float) -> stim.Circuit:
-    logical_observables = {0: {i for i in range(d)}}
->>>>>>> 3681a537
     stim_str = stim_compile(
         pattern,
         logical_observables,
