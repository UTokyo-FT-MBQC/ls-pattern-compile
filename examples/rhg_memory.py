
#!/usr/bin/env python3
"""New-API demo: RHG memory experiment (InitPlus -> Memory -> MeasureX).

This example builds a single-logical memory line by stacking blocks on a growing canvas.

Usage:
  python examples/rhg_memory.py
"""
# %%
import pathlib

import pymatching
import stim 
from graphix_zx.stim_compiler import stim_compile
from graphix_zx.pattern import Pattern, print_pattern
from lspattern.canvas import RHGCanvas
from lspattern.blocks import InitPlus, Memory, MeasureX
from lspattern.visualize import visualize_canvas

# %%
d = 2
r = 1

canvas = RHGCanvas()
canvas.append(InitPlus(logical=0, dx=d, dy=d))
visualize_canvas(
    canvas,
    show=True, 
)

# %%
canvas = RHGCanvas()
canvas.append(InitPlus(logical=0, dx=d, dy=d))
canvas.append(Memory(logical=0, rounds=r))
visualize_canvas(
    canvas,
    save_path="figures/rhg_lattice.png",
    show=True, 
)

# %%
canvas = RHGCanvas()
canvas.append(InitPlus(logical=0, dx=d, dy=d))
canvas.append(Memory(logical=0, rounds=r))
canvas.append(Memory(logical=0, rounds=r))
canvas.append(MeasureX(logical=0))
visualize_canvas(
    canvas,
    save_path="figures/rhg_lattice.png",
    show=True, 
)

<<<<<<< HEAD
# %%
d = 5
r = 5

canvas = RHGCanvas()
canvas.append(InitPlus(logical=0, dx=d, dy=d))
canvas.append(Memory(logical=0, rounds=r))
canvas.append(Memory(logical=0, rounds=r))
canvas.append(MeasureX(logical=0))

for group in canvas.schedule_accum.measure_groups:
    print(f"group: {group}")
    
logical = set(i for i in range(d))
=======
length = 2 * d - 1
# logical = set(range(d)) # logical Z (This is not deterministic with |+> initialization)
logical = {length * i for i in range(d)}
>>>>>>> 96ccf2ca
print(f"logical X: {logical}")
logical_observables = {0: logical}

# %%
pattern = canvas.compile()
print_pattern(pattern)

# %%
stim_str = stim_compile(
    pattern,
    logical_observables,
    after_clifford_depolarization=0,
    before_measure_flip_probability=0,
)
print(stim_str)

# %%


def create_circuit(pattern: Pattern, noise: float) -> stim.Circuit:
    logical_observables = {0: {i for i in range(d)}}
    stim_str = stim_compile(
        pattern,
        logical_observables,
        after_clifford_depolarization=noise,
        before_measure_flip_probability=noise,
    )
    return stim.Circuit(stim_str)

# %%

noise = 0.001
circuit = create_circuit(pattern, noise)
print(f"num_qubits: {circuit.num_qubits}")

dem = circuit.detector_error_model(decompose_errors=True)
print(dem)

# %%

matching = pymatching.Matching.from_detector_error_model(dem)
print(matching)
# matching.draw()


# %%
err = dem.shortest_graphlike_error(ignore_ungraphlike_errors=False)
print(len(err))
print(err)

# %%
svg = dem.diagram(type="match-graph-svg")
pathlib.Path("figures/rhg_memory_dem.svg").write_text(str(svg), encoding="utf-8")

# %%<|MERGE_RESOLUTION|>--- conflicted
+++ resolved
@@ -1,4 +1,3 @@
-
 #!/usr/bin/env python3
 """New-API demo: RHG memory experiment (InitPlus -> Memory -> MeasureX).
 
@@ -7,11 +6,12 @@
 Usage:
   python examples/rhg_memory.py
 """
+
 # %%
 import pathlib
 
 import pymatching
-import stim 
+import stim
 from graphix_zx.stim_compiler import stim_compile
 from graphix_zx.pattern import Pattern, print_pattern
 from lspattern.canvas import RHGCanvas
@@ -26,7 +26,7 @@
 canvas.append(InitPlus(logical=0, dx=d, dy=d))
 visualize_canvas(
     canvas,
-    show=True, 
+    show=True,
 )
 
 # %%
@@ -36,7 +36,7 @@
 visualize_canvas(
     canvas,
     save_path="figures/rhg_lattice.png",
-    show=True, 
+    show=True,
 )
 
 # %%
@@ -48,10 +48,9 @@
 visualize_canvas(
     canvas,
     save_path="figures/rhg_lattice.png",
-    show=True, 
+    show=True,
 )
 
-<<<<<<< HEAD
 # %%
 d = 5
 r = 5
@@ -64,13 +63,8 @@
 
 for group in canvas.schedule_accum.measure_groups:
     print(f"group: {group}")
-    
+
 logical = set(i for i in range(d))
-=======
-length = 2 * d - 1
-# logical = set(range(d)) # logical Z (This is not deterministic with |+> initialization)
-logical = {length * i for i in range(d)}
->>>>>>> 96ccf2ca
 print(f"logical X: {logical}")
 logical_observables = {0: logical}
 
@@ -100,6 +94,7 @@
     )
     return stim.Circuit(stim_str)
 
+
 # %%
 
 noise = 0.001
