# Changelog

All notable changes to this project will be documented in this file.

The format is based on [Keep a Changelog](https://keepachangelog.com/en/1.0.0/),
and this project adheres to [Semantic Versioning](https://semver.org/spec/v2.0.0.html).

## [Unreleased]

<<<<<<< HEAD
### Added

- Layer-by-layer construction architecture for RHG blocks ([#23](https://github.com/UTokyo-FT-MBQC/ls-pattern-compile/issues/23))
  - `UnitLayer` abstract base class for 2-layer unit (1 X-check + 1 Z-check cycle)
  - `LayerData` dataclass for encapsulating layer metadata
  - `MemoryUnitLayer` for standard memory layers
  - `InitPlusUnitLayer` for |+⟩ state initialization layers
  - `InitZeroUnitLayer` for |0⟩ state initialization layers
  - `EmptyUnitLayer` for empty placeholder layers (no nodes)
  - `LayeredRHGCube` base class for layer-by-layer cube construction
  - `LayeredMemoryCube`, `LayeredInitPlusCube`, `LayeredInitZeroCube` concrete implementations
  - `LayeredRHGPipe` base class for layer-by-layer pipe construction
  - `LayeredMemoryPipe`, `LayeredInitPlusPipe` concrete implementations
  - Support for flexible composition of different layer types within blocks
  - Enables customization at 2-layer granularity instead of full 2*d layer blocks
  - Automatic temporal edge connection across empty layers
  - Validation to ensure `unit_layers` length does not exceed code distance `d`
=======
### Removed
- Legacy `lspattern.geom` package remnants (`__init__.py`, `rhg_parity.py`, `tiler.py`) and unused visualizer stubs (`visualize.py`, `template.py`) as part of cleanup for [#64](https://github.com/UTokyo-FT-MBQC/ls-pattern-compile/issues/64).
- Skipped legacy inactive tests `tests/test_T42_skip.py` and `tests/test_T48_skip.py`.

### Changed
- Refined temporal-layer visualizers to remove dependencies on deleted geom helpers, harmonize color palettes between Matplotlib and Plotly variants, and improve axis handling and input/output highlighting.
>>>>>>> ec610e80

---

## Version [0.0.2] - 2025-10-10

### Added
- Apache License 2.0 (LICENSE file)
- License information in pyproject.toml
- License badge in README.md
- Acknowledgment of tqec design inspiration in README.md
- Issue templates (bug report, feature request, enhancement)
- Pull request template
- CHANGELOG.md file
- Comprehensive README.md with installation guide, usage examples, project status, and citation format
- `PortManager` class for managing input/output/cout ports ([#33](https://github.com/UTokyo-FT-MBQC/ls-pattern-compile/issues/33) Phase 1.1)
- `CoordinateMapper` class for managing node-coordinate bidirectional mappings ([#33](https://github.com/UTokyo-FT-MBQC/ls-pattern-compile/issues/33) Phase 1.2)
- `GraphComposer` class for handling graph composition logic ([#33](https://github.com/UTokyo-FT-MBQC/ls-pattern-compile/issues/33) Phase 1.3)
- `SeamGenerator` class for generating CZ edges across cube-pipe seams ([#33](https://github.com/UTokyo-FT-MBQC/ls-pattern-compile/issues/33) Phase 1.4)
- Unit tests for port management functionality (`tests/canvas/test_ports.py`)
- Unit tests for coordinate mapping functionality (`tests/canvas/test_coordinates.py`)
- Unit tests for graph composition functionality (`tests/canvas/test_composition.py`)
- Enum classes in `lspattern/consts/consts.py` for type-safe constants ([#36](https://github.com/UTokyo-FT-MBQC/ls-pattern-compile/issues/36))
  - `EdgeSpecValue`: Edge specification values (X, Z, O)
  - `BoundarySide`: Spatial boundary sides (TOP, BOTTOM, LEFT, RIGHT, UP, DOWN)
  - `NodeRole`: Node roles (DATA, ANCILLA_X, ANCILLA_Z)
  - `CoordinateSystem`: Coordinate system identifiers (TILING_2D, PHYS_3D, PATCH_3D)
  - `VisualizationKind`: Visualization kind options (BOTH, X, Z)
  - `VisualizationMode`: Visualization mode options (HIST, SLICES)
- Unit tests for seam edge generation functionality (`tests/canvas/test_seams.py`)
 - Plotly visualization option `hilight_nodes` in `visualize_compiled_canvas_plotly` to highlight specific nodes for review/debug (PR #55)
 - Example: `examples/merge_split_xx_error_sim.py` for XX merge/split error simulation (PR #55)
- Unit tests for graph remapping utilities (`tests/canvas/test_graph_utils.py`) ([#52](https://github.com/UTokyo-FT-MBQC/ls-pattern-compile/issues/52))

### Changed
- Extracted graph remapping utilities to separate module `lspattern/canvas/graph_utils.py` ([#52](https://github.com/UTokyo-FT-MBQC/ls-pattern-compile/issues/52))
  - Moved `_remap_graph_nodes()`, `_remap_measurement_bases()`, `_remap_graph_edges()`, and `_create_remapped_graphstate()` from `CompiledRHGCanvas` to module-level functions
  - Improved code modularity and testability
- Unified into absolute coordinate ([#24](https://github.com/UTokyo-FT-MBQC/ls-pattern-compile/pull/24))
- Refactored `lspattern/canvas.py` into modular structure ([#33](https://github.com/UTokyo-FT-MBQC/ls-pattern-compile/issues/33))
  - Created `lspattern/canvas/` package with separate modules
  - Moved `MixedCodeDistanceError` to `lspattern/canvas/exceptions.py`
  - Extracted port management logic into `lspattern/canvas/ports.py` (Phase 1.1)
  - Extracted coordinate mapping logic into `lspattern/canvas/coordinates.py` (Phase 1.2)
  - Extracted graph composition logic into `lspattern/canvas/composition.py` (Phase 1.3)
  - Extracted seam edge generation logic into `lspattern/canvas/seams.py` (Phase 1.4)
  - Moved main canvas implementation to `lspattern/canvas/_canvas_impl.py`
  - Maintained backward compatibility through `lspattern/canvas/__init__.py`
- Refactored `TemporalLayer` to use `GraphComposer` for graph building operations ([#33](https://github.com/UTokyo-FT-MBQC/ls-pattern-compile/issues/33) Phase 1.3)
- Replaced string literals with type-safe enums for improved type safety ([#36](https://github.com/UTokyo-FT-MBQC/ls-pattern-compile/issues/36))
  - Updated `lspattern/mytype.py` to use enum-based type aliases
  - Refactored all library code to use enum values instead of string literals
  - Updated function signatures to accept enum types
  - Using `str` mixin (`class X(str, Enum)`) for backward compatibility
- Refactored `TemporalLayer` to use `SeamGenerator` for seam edge generation ([#33](https://github.com/UTokyo-FT-MBQC/ls-pattern-compile/issues/33) Phase 1.4)
 - Removed `@overload` type stubs from pipe skeletons’ `to_block` methods for simplicity (PR #55 review)
 - Standardized example filenames to include `_xx` suffix (e.g., `merge_split_xx_mockup.py`) (PR #55 review)

### Fixed

- Switched to `typing_extensions.assert_never` from `typing.assert_never` since `py310` doesn't support the latter.
 - Deterministic X-seam detector pairing in `InitZeroPipe` (prevents singleton detectors at seam; fixes non-deterministic groups around nodes like `{363}` by pairing e.g. `{363, 375}`) (PR #55, fixes #20)

### Examples
- Regenerated `examples/merge_split_xx_mockup.txt` parity dump to reflect corrected detector groups (PR #55)

### Removed
- Deprecated modules `rhg.py` and `ops.py` ([#21](https://github.com/UTokyo-FT-MBQC/ls-pattern-compile/issues/21))

---

## Version [0.0.1] - 2025-10-02

### Added
- Fault-tolerant merge and split functionality for MBQC error simulation ([#18](https://github.com/UTokyo-FT-MBQC/ls-pattern-compile/pull/18))
- Zero state initialization implementation with thin layer architecture ([#16](https://github.com/UTokyo-FT-MBQC/ls-pattern-compile/pull/16))
- Logical error rate evaluation with merge and split operations ([#15](https://github.com/UTokyo-FT-MBQC/ls-pattern-compile/pull/15))
- RHG memory logical error rate simulation ([#14](https://github.com/UTokyo-FT-MBQC/ls-pattern-compile/pull/14))
- TQEC knowledge integration and enhanced RHG Canvas architecture ([#9](https://github.com/UTokyo-FT-MBQC/ls-pattern-compile/pull/9))

### Changed
- Enhanced memory error simulation to support both plus and zero initialization
- Updated parity check handling with proper detector group structure
- Improved coordinate system consistency across cubes and pipes
- Refactored parity structure from list to dict for better detector organization

### Fixed
- Coordinate system fixes for proper temporal layer composition
- Z-coordinate calculations in measurement blocks for proper layer composition<|MERGE_RESOLUTION|>--- conflicted
+++ resolved
@@ -7,9 +7,7 @@
 
 ## [Unreleased]
 
-<<<<<<< HEAD
 ### Added
-
 - Layer-by-layer construction architecture for RHG blocks ([#23](https://github.com/UTokyo-FT-MBQC/ls-pattern-compile/issues/23))
   - `UnitLayer` abstract base class for 2-layer unit (1 X-check + 1 Z-check cycle)
   - `LayerData` dataclass for encapsulating layer metadata
@@ -25,14 +23,14 @@
   - Enables customization at 2-layer granularity instead of full 2*d layer blocks
   - Automatic temporal edge connection across empty layers
   - Validation to ensure `unit_layers` length does not exceed code distance `d`
-=======
+
 ### Removed
 - Legacy `lspattern.geom` package remnants (`__init__.py`, `rhg_parity.py`, `tiler.py`) and unused visualizer stubs (`visualize.py`, `template.py`) as part of cleanup for [#64](https://github.com/UTokyo-FT-MBQC/ls-pattern-compile/issues/64).
 - Skipped legacy inactive tests `tests/test_T42_skip.py` and `tests/test_T48_skip.py`.
 
 ### Changed
 - Refined temporal-layer visualizers to remove dependencies on deleted geom helpers, harmonize color palettes between Matplotlib and Plotly variants, and improve axis handling and input/output highlighting.
->>>>>>> ec610e80
+
 
 ---
 
