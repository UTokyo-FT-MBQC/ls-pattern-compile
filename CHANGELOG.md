--- conflicted
+++ resolved
@@ -7,20 +7,16 @@
 
 ## [Unreleased]
 
-<<<<<<< HEAD
+### Added
+- CI status badges (pytest, type checking, ruff) to README.md
+
 ### Changed
+- Expanded CI test matrix to cover Python 3.10, 3.11, 3.12, and 3.13 ([#61](https://github.com/UTokyo-FT-MBQC/ls-pattern-compile/issues/61))
 - Unified `x_parity` and `z_parity` parameters into single `parity` parameter in `compile_canvas()`
   - Updated `lspattern.compile.compile_canvas()` function signature to match graphqomb's unified `parity_check_group` API
   - Removed separate `z_parity` parameter (was unused in all examples)
   - Updated all example files to use unified `parity` variable naming
   - Updated README.md documentation with new API usage
-=======
-### Added
-- CI status badges (pytest, type checking, ruff) to README.md
-
-### Changed
-- Expanded CI test matrix to cover Python 3.10, 3.11, 3.12, and 3.13 ([#61](https://github.com/UTokyo-FT-MBQC/ls-pattern-compile/issues/61))
->>>>>>> 3661acaa
 
 ---
 
